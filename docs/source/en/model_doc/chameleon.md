<!--Copyright 2024 The HuggingFace Team. All rights reserved.

Licensed under the Apache License, Version 2.0 (the "License"); you may not use this file except in compliance with
the License. You may obtain a copy of the License at

http://www.apache.org/licenses/LICENSE-2.0

Unless required by applicable law or agreed to in writing, software distributed under the License is distributed on
an "AS IS" BASIS, WITHOUT WARRANTIES OR CONDITIONS OF ANY KIND, either express or implied. See the License for the
specific language governing permissions and limitations under the License.

⚠️ Note that this file is in Markdown but contain specific syntax for our doc-builder (similar to MDX) that may not be
rendered properly in your Markdown viewer.

-->

# Chameleon

## Overview

The Chameleon model was proposed in [Chameleon: Mixed-Modal Early-Fusion Foundation Models
](https://arxiv.org/abs/2405.09818v1) by META AI Chameleon Team. Chameleon is a Vision-Language Model that use vector quantization to tokenize images which enables the model to generate multimodal output. The model takes images and texts as input, including an interleaved format, and generates textual response. Image generation module is not released yet. 


The abstract from the paper is the following:

*We present Chameleon, a family of early-fusion token-based mixed-modal models capable of understanding and generating images and text in any arbitrary sequence. We outline a stable training
approach from inception, an alignment recipe, and an architectural parameterization tailored for the
early-fusion, token-based, mixed-modal setting. The models are evaluated on a comprehensive range
of tasks, including visual question answering, image captioning, text generation, image generation, and
long-form mixed modal generation. Chameleon demonstrates broad and general capabilities, including
state-of-the-art performance in image captioning tasks, outperforms Llama-2 in text-only tasks while
being competitive with models such as Mixtral 8x7B and Gemini-Pro, and performs non-trivial image
generation, all in a single model. It also matches or exceeds the performance of much larger models,
including Gemini Pro and GPT-4V, according to human judgments on a new long-form mixed-modal
generation evaluation, where either the prompt or outputs contain mixed sequences of both images and
text. Chameleon marks a significant step forward in unified modeling of full multimodal documents*


<img src="https://huggingface.co/datasets/huggingface/documentation-images/resolve/main/transformers/model_doc/chameleon_arch.png"
alt="drawing" width="600"/>

<small> Chameleon incorporates a vector quantizer module to transform images into discrete tokens. That also enables image generation using an auto-regressive transformer. Taken from the <a href="https://arxiv.org/abs/2405.09818v1">original paper.</a> </small>

This model was contributed by [joaogante](https://huggingface.co/joaogante) and [RaushanTurganbay](https://huggingface.co/RaushanTurganbay).
The original code can be found [here](https://github.com/facebookresearch/chameleon).


## Usage tips

- We advise users to use `padding_side="left"` when computing batched generation as it leads to more accurate results. Simply make sure to set `processor.tokenizer.padding_side = "left"` before generating.

- When generating images, we advice users to load the model in `bfloat16` for better results. Simply make sure to set `torch_dtype=torch.bfloat16` when loading the model.

- Note that Chameleon was tuned for safety alignment. If the model is refusing to answer, consider asking a more concrete question, instead of an open question.

- Chameleon generates in chat format which means that the generated text will always be the "assistant's turn". You can enable a text completion generation by passing `return_for_text_completion=True` when calling the processor.

> [!NOTE]
> Chameleon implementation in Transformers uses a special image token to indicate where to merge image embeddings. For special image token we didn't add a new one but used one of the reserved tokens: `<reserved08707>`. You have to add `<image>` to your prompt in the place where the image should be embedded for correct generation.

> [!NOTE]
> The official model checkpoint currently only supports text generation. To generate images and interleaved text-image responses, you can use finetuned versions such as [Anole](https://arxiv.org/abs/2407.06135). Note however that Anole has a bias for "empty" or background patches, so it is recommended to use sampling when generating images (i.e. setting `do_sample=True` during generation) to reduce the likelihood of generating a blank image.

## Usage example

### Single image inference

Chameleon is a gated model so make sure to have access and login to Hugging Face Hub using a token. 
Here's how to load the model and perform inference in half-precision (`torch.bfloat16`):

```python
from transformers import ChameleonProcessor, ChameleonForConditionalGeneration
import torch
from PIL import Image
import requests

processor = ChameleonProcessor.from_pretrained("facebook/chameleon-7b")
model = ChameleonForConditionalGeneration.from_pretrained("facebook/chameleon-7b", torch_dtype=torch.bfloat16, device_map="cuda")

# prepare image and text prompt
url = 'http://images.cocodataset.org/val2017/000000039769.jpg'
image = Image.open(requests.get(url, stream=True).raw)
prompt = "What do you see in this image?<image>"

inputs = processor(prompt, image, return_tensors="pt").to(model.device)

# autoregressively complete prompt
output = model.generate(**inputs, max_new_tokens=50)
print(processor.decode(output[0], skip_special_tokens=True))
```

### Multi image inference

Chameleon can perform inference with multiple images as input, where images either belong to the same prompt or different prompts (in batched inference). Here is how you can do it:

```python
from transformers import ChameleonProcessor, ChameleonForConditionalGeneration
import torch
from PIL import Image
import requests

processor = ChameleonProcessor.from_pretrained("facebook/chameleon-7b")

model = ChameleonForConditionalGeneration.from_pretrained("facebook/chameleon-7b", torch_dtype=torch.bfloat16, device_map="cuda")

# Get three different images
url = "https://www.ilankelman.org/stopsigns/australia.jpg"
image_stop = Image.open(requests.get(url, stream=True).raw)

url = "http://images.cocodataset.org/val2017/000000039769.jpg"
image_cats = Image.open(requests.get(url, stream=True).raw)

url = "https://huggingface.co/microsoft/kosmos-2-patch14-224/resolve/main/snowman.jpg"
image_snowman = Image.open(requests.get(url, stream=True).raw)

# Prepare a batched prompt, where the first one is a multi-image prompt and the second is not
prompts = [
    "What do these images have in common?<image><image>",
    "<image>What is shown in this image?"
]

# We can simply feed images in the order they have to be used in the text prompt
# Each "<image>" token uses one image leaving the next for the subsequent "<image>" tokens
<<<<<<< HEAD
inputs = processor(
    text=prompts,
    images=[image_stop, image_cats, image_snowman],
    padding=True,
    return_tensors="pt",
).to(device="cuda", dtype=torch.float16)
=======
inputs = processor(text=prompts, images=[image_stop, image_cats, image_snowman], padding=True, return_tensors="pt").to(device="cuda", dtype=torch.bfloat16)
>>>>>>> 01be5b48

# Generate
generate_ids = model.generate(**inputs, max_new_tokens=50)
processor.batch_decode(generate_ids, skip_special_tokens=True, clean_up_tokenization_spaces=False)
```

### Text to image generation

Chameleon can also generate images. However, the official model checkpoint currently only supports text generation. We need to use finetuned versions such as [Anole](https://arxiv.org/abs/2407.06135) to do image generation. Here is how you can do it:

```python
import torch
from transformers import ChameleonProcessor, ChameleonForConditionalGeneration

processor = ChameleonProcessor.from_pretrained("leloy/Anole-7b-v0.1-hf")
model = ChameleonForConditionalGeneration.from_pretrained(
    "leloy/Anole-7b-v0.1-hf",
    device_map="auto",
    torch_dtype=torch.bfloat16,
)

# Prepare a prompt
prompt = "Generate an image of a snowman."

# Preprocess the prompt
inputs = processor(prompt, padding=True, return_tensors="pt").to(model.device)

# Generate discrete image tokens
generate_ids = model.generate(
    **inputs,
    multimodal_generation_mode="image-only",
    # Note: We need to set `max_new_tokens` to 1026 since the model generates the `image_start_token` marker token first, then 1024 image tokens, and finally the `image_end_token` marker token.
    max_new_tokens=1026,
    # This is important because most of the image tokens during training were for "empty" patches, so greedy decoding of image tokens will likely result in a blank image.
    do_sample=True,
)

# Only keep the tokens from the response
response_ids = generate_ids[:, inputs["input_ids"].shape[-1]]

# Decode the generated image tokens
pixel_values = model.decode_image_tokens(response_ids[, 1:-1])
images = processor.postprocess_pixel_values(
    pixel_values.detach().cpu().numpy()
)

# Save the image
images[0].save("snowman.png")
```

### Text-image to image generation

We can also interleave text and images in the prompt to generate images. Here is how you can do it:

```python
import requests
import torch
from transformers import ChameleonProcessor, ChameleonForConditionalGeneration
from PIL import Image

processor = ChameleonProcessor.from_pretrained("leloy/Anole-7b-v0.1-hf")
model = ChameleonForConditionalGeneration.from_pretrained(
    "leloy/Anole-7b-v0.1-hf",
    device_map="auto",
    torch_dtype=torch.bfloat16,
)

# Get image of a snowman
url = "https://huggingface.co/microsoft/kosmos-2-patch14-224/resolve/main/snowman.jpg"
image_snowman = Image.open(requests.get(url, stream=True).raw)

# Prepare a prompt
prompt = "Generate a variation of this image.<image>"

# Preprocess the prompt
inputs = processor(
    prompt,
    images=[image_snowman],
    padding=True,
    return_tensors="pt",
).to(model.device)

# Generate discrete image tokens
generate_ids = model.generate(
    **inputs,
    multimodal_generation_mode="image-only",
    # Note: We need to set `max_new_tokens` to 1026 since the model generates the `image_start_token` marker token first, then 1024 image tokens, and finally the `image_end_token` marker token.
    max_new_tokens=1026,
    # This is important because most of the image tokens during training were for "empty" patches, so greedy decoding of image tokens will likely result in a blank image.
    do_sample=True,
)

# Only keep the tokens from the response
response_ids = generate_ids[:, inputs["input_ids"].shape[-1]]

# Decode the generated image tokens
pixel_values = model.decode_image_tokens(response_ids[, 1:-1])
images = processor.postprocess_pixel_values(
    pixel_values.detach().cpu().numpy()
)

# Save the image
images[0].save("snowman.png")
```

### Interleaved text-image generation

We can also generate interleaved text and images in the output. Here is how you can do it:

```python
import torch
from transformers import ChameleonProcessor, ChameleonForConditionalGeneration

processor = ChameleonProcessor.from_pretrained("leloy/Anole-7b-v0.1-hf")
model = ChameleonForConditionalGeneration.from_pretrained(
    "leloy/Anole-7b-v0.1-hf",
    device_map="auto",
    torch_dtype=torch.bfloat16,
)

# Prepare a prompt
prompt = "Can you draw a snowman and explain how to build one?"

# Preprocess the prompt
inputs = processor(prompt, padding=True, return_tensors="pt").to(model.device)

# Generate interleaved text and discrete image tokens
generate_ids = model.generate(
    **inputs,
    multimodal_generation_mode="interleaved-text-image",
    # Note: We will need a larger `max_new_tokens` value since we are generating both text and image tokens.
    max_new_tokens=4096,
    # This is important because most of the image tokens during training were for "empty" patches, so greedy decoding of image tokens will likely result in a blank image.
    do_sample=True,
)

# Only keep the tokens from the response
response_ids = generate_ids[:, inputs["input_ids"].shape[-1]]
```

From here, you can split the response tokens into text and image token segments, decode them separately as shown in the previous examples, and finally render the resulting text and images together. You can also use [MMSG](https://github.com/leloykun/mmsg) to do this more easily.

## Model optimization

### Quantization using Bitsandbytes

The model can be loaded in 8 or 4 bits, greatly reducing the memory requirements while maintaining the performance of the original model. First make sure to install bitsandbytes, `pip install bitsandbytes` and make sure to have access to a CUDA compatible GPU device. Simply change the snippet above with:

```python
from transformers import ChameleonForConditionalGeneration, BitsAndBytesConfig

# specify how to quantize the model
quantization_config = BitsAndBytesConfig(
    load_in_4bit=True,
    bnb_4bit_quant_type="nf4",
    bnb_4bit_compute_dtype=torch.float16,
)

model = ChameleonForConditionalGeneration.from_pretrained("facebook/chameleon-7b", quantization_config=quantization_config, device_map="cuda")
```

### Use Flash-Attention 2 and SDPA to further speed-up generation

The models supports both, Flash-Attention 2 and PyTorch's [`torch.nn.functional.scaled_dot_product_attention`](https://pytorch.org/docs/master/generated/torch.nn.functional.scaled_dot_product_attention.html) which can be enables for optimization. SDPA is the default options when you load the model, If you want to switch for Flash Attention 2, first make sure to install flash-attn. Refer to the [original repository](https://github.com/Dao-AILab/flash-attention) regarding that package installation. Simply change the snippet above with:

```python
from transformers import ChameleonForConditionalGeneration

model_id = "facebook/chameleon-7b"
model = ChameleonForConditionalGeneration.from_pretrained(
    model_id, 
    torch_dtype=torch.bfloat16, 
    low_cpu_mem_usage=True,
    attn_implementation="flash_attention_2"
).to(0)
```

## ChameleonConfig

[[autodoc]] ChameleonConfig

## ChameleonVQVAEConfig

[[autodoc]] ChameleonVQVAEConfig

## ChameleonProcessor

[[autodoc]] ChameleonProcessor

## ChameleonImageProcessor

[[autodoc]] ChameleonImageProcessor
    - preprocess

## ChameleonVQVAE

[[autodoc]] ChameleonVQVAE
    - forward

## ChameleonModel

[[autodoc]] ChameleonModel
    - forward

## ChameleonForConditionalGeneration

[[autodoc]] ChameleonForConditionalGeneration
    - forward<|MERGE_RESOLUTION|>--- conflicted
+++ resolved
@@ -122,16 +122,12 @@
 
 # We can simply feed images in the order they have to be used in the text prompt
 # Each "<image>" token uses one image leaving the next for the subsequent "<image>" tokens
-<<<<<<< HEAD
 inputs = processor(
     text=prompts,
     images=[image_stop, image_cats, image_snowman],
     padding=True,
     return_tensors="pt",
-).to(device="cuda", dtype=torch.float16)
-=======
-inputs = processor(text=prompts, images=[image_stop, image_cats, image_snowman], padding=True, return_tensors="pt").to(device="cuda", dtype=torch.bfloat16)
->>>>>>> 01be5b48
+).to(device="cuda", dtype=torch.bfloat16)
 
 # Generate
 generate_ids = model.generate(**inputs, max_new_tokens=50)
